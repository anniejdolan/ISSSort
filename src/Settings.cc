--- conflicted
+++ resolved
@@ -49,14 +49,9 @@
 	
 	// Event builder
 	event_window = config->GetValue( "EventWindow", 3e3 );
-<<<<<<< HEAD
-	recoil_hit_window = config->GetValue( "RecoilHitWindow", 300 );
-	array_hit_window = config->GetValue( "ArrayHitWindow", 300 );
-=======
 	recoil_hit_window = config->GetValue( "RecoilHitWindow", 500 );
 	array_hit_window = config->GetValue( "ArrayHitWindow", 500 );
 	zd_hit_window = config->GetValue( "ZeroDegreeHitWindow", 500 );
->>>>>>> 47e18efd
 
 	
 	// Data things
